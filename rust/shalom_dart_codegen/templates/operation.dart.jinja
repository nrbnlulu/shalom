{% include "macros" %}

{% set op_variables = operation.context.variables %}
{% set op_variables_exist = op_variables | length > 0 %}
<<<<<<< HEAD


// ignore_for_file: constant_identifier_names, non_constant_identifier_names, unused_import, camel_case_types, unnecessary_this, unnecessary_non_null_assertion, depend_on_referenced_packages, empty_statements

=======


// ignore_for_file: constant_identifier_names, non_constant_identifier_names, unused_import, camel_case_types, unnecessary_this, unnecessary_non_null_assertion, depend_on_referenced_packages, empty_statements, annotate_overrides

>>>>>>> 18acafdc
import "{{ schema_import_path }}";
{% for path, namespace_alias in extra_imports | items -%}
import '{{path}}' as {{ namespace_alias }};
{% endfor %}
{% set OP_TYPE = operation.context.op_ty.name|upper %}

import 'package:shalom_core/shalom_core.dart';
import 'package:collection/collection.dart';

{% if operation.context.used_fragments | length > 0 %}
    // Fragment imports
    {% for used_fragment in operation.context.used_fragments -%}
    import '{{ import_path_for_fragment_from_operation(operation.context.file_path, used_fragment.name) }}';
    {% endfor -%}
{% endif %}


{% set operation_name = operation.context.operation_name %}

{% include "selection_macros" %}

// ------------ OBJECT DEFINITIONS -------------

{% for full_name, selection in operation.context.type_defs | items  if selection.kind == "Object" %}
    {% if full_name == operation_name %}
        {# Root selection - add Response suffix and set is_root_selection=true #}
        {% set response_class_name = operation_name ~ "Response" %}
        class {{ response_class_name }}{% if selection.used_fragments | length > 0 %} implements {% for frag_name in selection.used_fragments %}{{ frag_name }}{{ ", " if not loop.last }}{% endfor %}{% endif %}  {
            {{ selection_object_impl(response_class_name, selection, true, full_name) }}
        }
    {% else %}
        {# Nested object selections #}
        {{ selection_object_definition(full_name, selection) }}
    {% endif %}
<<<<<<< HEAD
{% endfor %}

// ------------ END OBJECT DEFINITIONS -------------

// ------------ UNION DEFINITIONS -------------

{% for full_name, selection in operation.context.type_defs | items if selection.kind == "Union" %}
    {{ selection_union_definition(full_name, selection) }}
=======
>>>>>>> 18acafdc
{% endfor %}

// ------------ END UNION DEFINITIONS -------------

class Request{{ operation_name }} extends Requestable {
    {% if op_variables_exist %}
    final {{ operation_name }}Variables variables;
    {% endif %}

    Request{{ operation_name }}(
        {% if op_variables_exist %}
        {
            required this.variables,
        }
        {% endif %}
    );

    @override
    Request toRequest() {
        JsonObject variablesJson = {% if op_variables_exist %} variables.toJson() {% else %} {}  {% endif %};
        return Request(
            query: r"""{{ operation.context.query }}
{% for fragment in operation.context.used_fragments %}
{{ fragment.fragment_raw }}
{% endfor %}""",
            variables: variablesJson,
            opType: OperationType.{{ operation.context.op_ty.name }},
            opName: '{{ operation_name }}'
        );
    }
}

{% if op_variables_exist %}
class {{ operation_name }}Variables {
    {% set typename = operation_name ~ 'Variables' %}
    {% for name, variable in op_variables | items %}
        final {{ type_name_for_input_field(variable) }} {{ name }};
    {% endfor %}

    {{ typename }} (
        {% if op_variables_exist %}
            {
            {{ field_initialization_logic(op_variables) }}
            }
        {% endif %}
    );

    JsonObject toJson() {
        JsonObject data = {};
        {{ toJson_macro(op_variables) }}
        return data;
    }

    {{ updateWith_macro(op_variables, typename) }}

}
{% endif %}<|MERGE_RESOLUTION|>--- conflicted
+++ resolved
@@ -2,17 +2,10 @@
 
 {% set op_variables = operation.context.variables %}
 {% set op_variables_exist = op_variables | length > 0 %}
-<<<<<<< HEAD
-
-
-// ignore_for_file: constant_identifier_names, non_constant_identifier_names, unused_import, camel_case_types, unnecessary_this, unnecessary_non_null_assertion, depend_on_referenced_packages, empty_statements
-
-=======
 
 
 // ignore_for_file: constant_identifier_names, non_constant_identifier_names, unused_import, camel_case_types, unnecessary_this, unnecessary_non_null_assertion, depend_on_referenced_packages, empty_statements, annotate_overrides
 
->>>>>>> 18acafdc
 import "{{ schema_import_path }}";
 {% for path, namespace_alias in extra_imports | items -%}
 import '{{path}}' as {{ namespace_alias }};
@@ -47,7 +40,6 @@
         {# Nested object selections #}
         {{ selection_object_definition(full_name, selection) }}
     {% endif %}
-<<<<<<< HEAD
 {% endfor %}
 
 // ------------ END OBJECT DEFINITIONS -------------
@@ -56,8 +48,6 @@
 
 {% for full_name, selection in operation.context.type_defs | items if selection.kind == "Union" %}
     {{ selection_union_definition(full_name, selection) }}
-=======
->>>>>>> 18acafdc
 {% endfor %}
 
 // ------------ END UNION DEFINITIONS -------------
