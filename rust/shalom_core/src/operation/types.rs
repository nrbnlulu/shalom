--- conflicted
+++ resolved
@@ -110,8 +110,11 @@
         })
     }
 }
+
 pub fn dart_type_for_scalar(scalar_name: &str, ctx: &SharedShalomGlobalContext) -> String {
     if let Some(mapping) = ctx.find_custom_scalar(scalar_name) {
+        // Example: "lib/src/point.dart#Point"
+        // Just extract the type name after '#'
         return mapping
             .scalar_dart_type
             .split('#')
@@ -120,21 +123,11 @@
             .to_string();
     }
 
-<<<<<<< HEAD
     match scalar_name {
         "String" | "ID" => "String".to_string(),
         "Int" => "int".to_string(),
         "Float" => "double".to_string(),
         "Boolean" => "bool".to_string(),
         _ => "dynamic".to_string(),
-=======
-    // Default fallback for known GraphQL scalars
-    match graphql_name {
-        "String" | "ID" => "String",
-        "Int" => "int",
-        "Float" => "double",
-        "Boolean" => "bool",
-        _ => "dynamic",
->>>>>>> a3a2256a
     }
-}
+}